--- conflicted
+++ resolved
@@ -2,8 +2,4 @@
 Periscope API for the masses
 """
 
-<<<<<<< HEAD
-__version__ = "0.6.9"
-=======
-__version__ = "0.7.0"
->>>>>>> 83f3ac9a
+__version__ = "0.7.0"